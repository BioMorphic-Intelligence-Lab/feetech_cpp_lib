#include "feetech_lib.hpp"
#include <chrono>
#include <bitset>
#include <iomanip>


#define TICKS_PER_REVOLUTION 4096
#define RADIANS_PER_TICK 0.00153398078 // 2 * pi / TICKS_PER_REVOLUTION
#define TICKS_PER_RADIAN 651.898646904 // TICKS_PER_REVOLUTION / 2 * pi
#define RADIANS_PER_REVOLUTION 6.28318530718
#define DEGREES_PER_TICK 0.087890625 // 360 / TICKS_PER_REVOLUTION
#define AMPERE_PER_TICK 0.0065

namespace instruction
{
    uint8_t const PING_      = 0x01;
    uint8_t const READ       = 0x02;
    uint8_t const WRITE      = 0x03;
    uint8_t const REGWRITE   = 0x04;
    uint8_t const ACTION     = 0x05;
    uint8_t const SYNCWRITE  = 0x83;
    uint8_t const RESET      = 0x06;
};

FeetechServo::FeetechServo(std::string port, long const &baud,
                           const double frequency, const std::vector<uint8_t>& servo_ids,
                           bool homing, bool logging) : 
    serial_(nullptr), 
    servoData_(servo_ids.size()),
    logger_(nullptr)
    {

    // Initialize Driver settings
    settings_.port = port;
    settings_.baud = baud;
    settings_.frequency = frequency;
    settings_.homing = homing;
    settings_.logging = logging;

    for (size_t i = 0; i < servo_ids.size(); ++i) {
        // Write servo IDs to member data structure
        servoData_[i].servoId = servo_ids[i];
        // Setup the map
        idToIndex_[servo_ids[i]] = i;

        servoData_[i].referencePosition.store(0);  // Default constructs std::atomic<double>
        servoData_[i].referenceVelocity.store(0);
        servoData_[i].referenceAcceleration.store(0);
        
<<<<<<< HEAD
        servoData_[i].previousHornPosition = 0;
        servoData_[i].fullRotation = 0;
        servoData_[i].currentPosition = 0.0;
        servoData_[i].currentVelocity = 0.0;
        servoData_[i].currentTemperature = 0.0;
        servoData_[i].currentCurrent = 0.0;
        servoData_[i].homePosition = 0; // In ticks at horn
        servoData_[i].homingMode = 0; // Default no homing

        servoData_[i].gearRatio = 1.0; // From horn to output, i.e. if horn:output = 2:1, gear ratio is 2
        servoData_[i].operatingMode = DriverMode::CONTINUOUS_POSITION; // Initialize in position mode
        servoData_[i].direction = 1; // Default direction is 1
        servoData_[i].maxSpeed = 5.0; // Observed max speed of servo at gear ratio 1
        servoData_[i].servoType = ServoType::UNKNOWN;
=======
        previousHornPositions_.push_back(0.0);
        fullRotations_.push_back(0);
        currentPositions_.push_back(0.0);
        currentVelocities_.push_back(0.0);
        currentTemperatures_.push_back(0.0);
        currentCurrents_.push_back(0.0);
        currentPWMs_.push_back(0.0);
        homePositions_.push_back(0);

        gearRatios_.push_back(1.0); // From horn to output, i.e. if horn:output = 2:1, gear ratio is 2
        operatingModes_.push_back(DriverMode::CONTINUOUS_POSITION); // Initialize in position mode
        directions_.push_back(1); // Default direction is 1
        maxSpeeds_.push_back(5.0); // Observed max speed of servo at gear ratio 1
        servoType_.push_back(ServoType::UNKNOWN);
>>>>>>> 3a1c9b0a
    }

    /* Open the serial port for communication */
    try{
        this->io_context_ = new boost::asio::io_context();
        this->serial_ = new boost::asio::serial_port(*io_context_, port);
    }
    catch (const boost::wrapexcept<boost::system::system_error>& e){
        std::cerr << "\033[31m" << "[ERROR] Could not open serial port, is the USB connected and baud rate correct?" << "\033[0m" << std::endl;
        exit(1);
    } 
    this->serial_->set_option(boost::asio::serial_port_base::baud_rate(baud));
    this->serial_->set_option(boost::asio::serial_port_base::character_size(8 /* data bits */));
    this->serial_->set_option(boost::asio::serial_port_base::parity(boost::asio::serial_port_base::parity::none));
    this->serial_->set_option(boost::asio::serial_port_base::stop_bits(boost::asio::serial_port_base::stop_bits::one));

    // Create logger if specified
    if (settings_.logging)
    {
        std::cerr << "\033[31m" << "Creating logging file" << "\033[0m" << std::endl;
        this-> logger_ = std::make_shared<ServoSerialLogger>("/ros2_ws/aerial_tactile_servoing/data/serial_log.txt"); // TODO: Where is this file created?
    }
    // Read all data once to populate data structs
    bool success=false;
    int fail_counter = 0;
    std::this_thread::sleep_for(std::chrono::milliseconds(1000));
    for(int i = 0; i<10; i++)
    {

        std::cout<<"Checking servo connections..."<<std::endl;
        success = readAllServoData();
        if (!success)
            fail_counter++;

        if (fail_counter>10)
        {
            std::cerr << "\033[31m" << "[ERROR] Failed to read all servo data for 10 attempts. Are all servos connected?" << "\033[0m" << std::endl;
            exit(-1);
        }
    }
    // Set servos to velocity at velocity 0 and home, set maximum angle to 0 to enable multi-turn
    readAllCurrentPositions();
    for (size_t i = 0; i < servoData_.size(); ++i)
    {
        if (homing)
        {
            writeMaxAngle(servoData_[i].servoId, 0);
            writeMinAngle(servoData_[i].servoId, 0);
            resetHomePosition(servoData_[i].servoId);
        }
        else
        {
            setReferencePosition(servoData_[i].servoId, servoData_[i].currentPosition);
        }
        
        writeReturnDelayTime(servoData_[i].servoId, 0);
        writeTorqueEnable(servoData_[i].servoId, true);
        writeMode(servoData_[i].servoId, STSMode::STS_POSITION);
    }
    
    std::cout << "Starting timer "<< std::endl;
    timer_ = std::make_unique<BoostTimer>(frequency, std::bind(&FeetechServo::execute, this));
}

FeetechServo::~FeetechServo()
{
    // Set velocity to zero
    stopAll();

    // Set torque disable
    for (size_t i = 0; i < servoData_.size(); ++i)
    {
        writeTorqueEnable(servoData_[i].servoId, false);
    }
    
    // Close serial port
    close();
    // Delete serial port and io_context
    delete this->serial_;
    delete this->io_context_;
}

bool FeetechServo::execute()
{
    // Update current servo data
    if(readAllServoData())
    {
        // Calculate rotational error on servo horn
        for (size_t i = 0; i < servoData_.size(); ++i)
        {
            // Position mode
            if (servoData_[i].operatingMode == DriverMode::CONTINUOUS_POSITION)
            {
                // std::cout<< "[ID: " << static_cast<int>(servoData_[i].servoId)<<"] "<< "Reference position output in rad " << referencePositions_[i].load(std::memory_order_relaxed) << std::endl;

                int position = static_cast<int>(servoData_[i].direction * 
                    servoData_[i].referencePosition.load(std::memory_order_relaxed) * 
                    servoData_[i].gearRatio * 
                    TICKS_PER_RADIAN + servoData_[i].homePosition);
                writeTargetPosition(
                    servoData_[i].servoId,
                    position,
                    servoData_[i].maxSpeed * servoData_[i].gearRatio * TICKS_PER_RADIAN
                );                
                // std::cout << "[ID: " << static_cast<int>(servoData_[i].servoId)<<"] "<< "Wrote target position as ticks: " << position << std::endl;
            }
            // Velocity mode
            else if (servoData_[i].operatingMode == DriverMode::VELOCITY)
            {
                // Set target velocity
                double velocity = std::clamp(
                    servoData_[i].referenceVelocity.load(std::memory_order_relaxed) * servoData_[i].gearRatio,
                    -servoData_[i].maxSpeed, servoData_[i].maxSpeed);
                writeTargetVelocity(servoData_[i].servoId, velocity, false);
            }
        }
        return true;
    }
    else
    {
        return false;
    }
}

bool FeetechServo::close()
{
    if (this->serial_ != nullptr)
    {
        this->serial_->close();
        delete this->serial_;
        this->serial_ = nullptr;
        return true;
    }
    return false;
}

bool FeetechServo::stopAll()
{
    for (size_t i = 0; i < servoData_.size(); ++i)
    {
        writeTargetVelocity(servoData_[i].servoId, 0, false);
    }
    return true;
}

bool FeetechServo::ping(uint8_t const &servoId)
{
    uint8_t response[1] = {0xFF};
    int send = sendMessage(servoId,
                           instruction::PING_,
                           0,
                           response);
    // Failed to send
    if (send != 6)
        return false;
    // Read response
    int rd = receiveMessage(servoId, 1, response);
    if (rd < 0)
        return false;
    return response[0] == 0x00;
}

void FeetechServo::setDriverSettings(const DriverSettings& settings)
{
    settings_ = settings;
}

DriverSettings FeetechServo::getDriverSettings() const
{
    return settings_;
}

bool FeetechServo::readAllServoData()
{
    bool success = true;

    success &= readAllCurrentPositions();
    success &= readAllCurrentSpeeds();
    success &= readAllCurrentCurrents(); 
    success &= readAllCurrentPWMs();

    if (!success)
        // Make error appear in red
        std::cerr << "\033[31m" << "[ERROR] Failed to read all servo data" << "\033[0m" << std::endl;

    return success;
}

// TODO: Deprecate this function when implementing position based control and more advanced homing
bool FeetechServo::writePositionOffset(uint8_t const &servoId, int const &positionOffset)
{
    if (!writeRegister(servoId, STSRegisters::WRITE_LOCK, 0))
        return false;
    // Write new position offset
    if (!writeTwouint8_tsRegister(servoId, STSRegisters::POSITION_CORRECTION, positionOffset))
        return false;
    // Lock EEPROM
    if (!writeRegister(servoId, STSRegisters::WRITE_LOCK, 1))
        return false;
    return true;
}

bool FeetechServo::writeReturnDelayTime(uint8_t const &servoId, int const &returnDelayTime)
{
    if (!writeRegister(servoId, STSRegisters::WRITE_LOCK, 0))
        return false;
    // Write new position offset
    if (!writeTwouint8_tsRegister(servoId, STSRegisters::RESPONSE_DELAY, returnDelayTime))
        return false;
    // Lock EEPROM
    if (!writeRegister(servoId, STSRegisters::WRITE_LOCK, 1))
        return false;
    return true;
}

double FeetechServo::readCurrentPosition(uint8_t const &servoId)
{
    int16_t absolute_position_ticks = readTwouint8_tsRegister(servoId, STSRegisters::CURRENT_POSITION);

    // Handle errors
    if (absolute_position_ticks == -1)
    {
        std::cerr << "\033[31m" << "[ID "<< static_cast<int>(servoId)<< "] "<<"[ERROR] Failed to read current position (pos == -1)" << "\033[0m" << std::endl;
        return -1;
    }
    else if (absolute_position_ticks == -2)
    {
        std::cerr << "\033[31m" << "[ID "<< static_cast<int>(servoId)<< "] "<< "[ERROR] Failed to read current position (pos == -2)" << "\033[0m" << std::endl;
        return -2;
    }

    // Handle full rotations
    if ((absolute_position_ticks - servoData_[idToIndex_[servoId]].previousHornPosition) > 3500)
    {
        servoData_[idToIndex_[servoId]].fullRotation = servoData_[idToIndex_[servoId]].fullRotation + servoData_[idToIndex_[servoId]].direction;
    }
    else if ((absolute_position_ticks - servoData_[idToIndex_[servoId]].previousHornPosition) < -3500)
    {
        servoData_[idToIndex_[servoId]].fullRotation = servoData_[idToIndex_[servoId]].fullRotation - servoData_[idToIndex_[servoId]].direction;
    }
    servoData_[idToIndex_[servoId]].previousHornPosition = absolute_position_ticks;

    double current_position_rads = (((absolute_position_ticks + servoData_[idToIndex_[servoId]].fullRotation * TICKS_PER_REVOLUTION) - servoData_[idToIndex_[servoId]].homePosition) * RADIANS_PER_TICK) / servoData_[idToIndex_[servoId]].gearRatio;
    //std::cout << "[ID: " << static_cast<int>(servoId)<<"]"<<" Full rotations registered: " << fullRotations_[idToIndex_[servoId]] << " revs "<< std::endl;
    //std::cout << "[ID: " << static_cast<int>(servoId)<<"]"<<" Current position ticks: " << absolute_position_ticks << " ticks "<< std::endl;
    //std::cout << "[ID: " << static_cast<int>(servoId)<<"]"<<" Current position: " << current_position_rads << " rads "<< std::endl;
    return servoData_[idToIndex_[servoId]].currentPosition = current_position_rads;
}

int16_t FeetechServo::readCurrentPositionTicks(uint8_t const &servoId)
{

    return readTwouint8_tsRegister(servoId, STSRegisters::CURRENT_POSITION);
}

bool FeetechServo::readAllCurrentPositions()
{
    bool ret = true;
    double position;

    // Loop over servo IDs and read current position
    for (size_t i = 0; i < servoData_.size(); ++i)
    {
        position = readCurrentPosition(servoData_[i].servoId);
        // If 0 is returned, position is not read correctly, so return value of function becomes false
        if (position == -1)
        {
            std::cerr << "\033[31m" << "[ID "<< static_cast<int>(servoData_[i].servoId)<< "] "<< "[ERROR] Failed to read all positions (pos == -1)" << "\033[0m" << std::endl;
            ret = false;
        }
    }
    return ret;
}

double FeetechServo::readCurrentSpeed(uint8_t const &servoId)
{
    // Get velocity in counts/second
    int16_t velocity_ticks = readTwouint8_tsRegister(servoId, STSRegisters::CURRENT_SPEED);

    // If 0 is returned, velocity is not read correctly, return and keep old value
    // TODO fix, if the servo is still this does not hold
    if (velocity_ticks == -1)
        return -1;
    else if (velocity_ticks == -2)
        return -2;
    
    double velocity_rads = velocity_ticks * RADIANS_PER_TICK / servoData_[idToIndex_[servoId]].gearRatio * servoData_[idToIndex_[servoId]].direction;
    servoData_[idToIndex_[servoId]].currentVelocity = velocity_rads;
    return velocity_rads;
}

bool FeetechServo::readAllCurrentSpeeds()
{
    bool ret = true;
    double velocity;

    // Loop over servo IDs and read current speed
    for (size_t i = 0; i < servoData_.size(); ++i)
    {
        velocity = readCurrentSpeed(servoData_[i].servoId);
        // If -1 or -2 is returned, velocity is not read correctly, so return value of function becomes false
        if (velocity == -1 || velocity == -2) // TODO: Do something about the error codes, the velocity can actually be -1 or -2 rad/s, 
        //although this would be very unlikely
        {
            std::cerr << "\033[31m" << "[ID "<< static_cast<int>(servoData_[i].servoId)<< "] "<< "[ERROR] Failed to read all speeds (vel == -1 or -2)"  << "\033[0m" << std::endl;
            ret = false;
        }
    }
    return ret;
}

int FeetechServo::readCurrentTemperature(uint8_t const &servoId)
{
    return readTwouint8_tsRegister(servoId, STSRegisters::CURRENT_TEMPERATURE);
}

float FeetechServo::readCurrentCurrent(uint8_t const &servoId)
{
    // Get current in counts
    uint8_t signBit = 15;
    int16_t current_ticks = readTwouint8_tsRegister(servoId, STSRegisters::CURRENT_CURRENT, signBit);

    // std::cout << "Raw hex: 0x"
    //         << std::setw(4) << std::setfill('0') << std::hex << std::uppercase << current_ticks
    //         << " | Bin: " << std::bitset<16>(current_ticks)
    //         << " | int16_t: " << std::dec << current_ticks
    //         << " | uint16_t: " << current_ticks
    //         << std::endl;

    // If 0 is returned, current is not read correctly, return and keep old value
    if (current_ticks == -1 || current_ticks == -2)
        return current_ticks; // Return the error code
    
    double current_amps = current_ticks*AMPERE_PER_TICK;
<<<<<<< HEAD
    servoData_[idToIndex_[servoId]].currentCurrent = current_amps;
=======
    currentCurrents_[idToIndex_[servoId]] = current_amps;
    // std::cout<< "Current amps: "<< std::setprecision(3) << current_amps << std::endl;
>>>>>>> 3a1c9b0a
    return current_amps;
}

bool FeetechServo::readAllCurrentCurrents()
{
    bool ret = true;
    double current;
    // Loop over servo IDs and read current speed
    for (size_t i = 0; i < servoData_.size(); ++i)
    {
        current = readCurrentCurrent(servoData_[i].servoId);
        // If 0 is returned, velocity is not read correctly, so return value of function becomes false
        if (current == -1 || current == -2)
        {
            std::cerr << "\033[31m" << "[ID "<< static_cast<int>(servoData_[i].servoId)<< "] "<< "[ERROR] Failed to read all currents (current == -1 or -2)" << "\033[0m" << std::endl;
            ret = false;
        }
    }
    return ret;
}

double FeetechServo::readCurrentPWM(uint8_t const &servoId)
{
    uint8_t signBit = 10; // BIT10 is the direction bit
    int16_t PWM_ticks = readTwouint8_tsRegister(servoId, STSRegisters::CURRENT_DRIVE_VOLTAGE, signBit);

    // std::cout << "Raw hex: 0x"
    //         << std::setw(4) << std::setfill('0') << std::hex << std::uppercase << PWM_ticks
    //         << " | Bin: " << std::bitset<16>(PWM_ticks)
    //         << " | int16_t: " << std::dec << PWM_ticks
    //         << " | uint16_t: " << PWM_ticks
    //         << std::endl;

    // If 0 is returned, PWM is not read correctly, return and keep old value
    if (PWM_ticks == -1 || PWM_ticks == -2)
        return PWM_ticks; // Return the error code

    double PWM_percentage = 0.1 * PWM_ticks;
    currentPWMs_[idToIndex_[servoId]] = PWM_percentage;
    // std::cout<< "PWM %: "<< std::setprecision(3) << PWM_percentage << std::endl;
    return PWM_percentage;
}

bool FeetechServo::readAllCurrentPWMs()
{
    bool ret = true;
    double PWM;
    // Loop over servo IDs and read current speed
    for (size_t i = 0; i < servoIds_.size(); ++i)
    {
        PWM = readCurrentPWM(servoIds_[i]);
        // If 0 is returned, velocity is not read correctly, so return value of function becomes false
        if (PWM == -1 || PWM== -2)
        {
            std::cerr << "\033[31m" << "[ID "<< static_cast<int>(servoIds_[i])<< "] "<< "[ERROR] Failed to read all PWMs (PWM == -1 or -2)" << "\033[0m" << std::endl;
            ret = false;
        }
    }
    return ret;
}

bool FeetechServo::isMoving(uint8_t const &servoId)
{
    uint8_t const result = readRegister(servoId, STSRegisters::MOVING_STATUS);
    return result > 0;
}

bool FeetechServo::writeTargetPosition(uint8_t const &servoId, int const &position, int const &speed, bool const &asynchronous)
{
    // std::cout << "[ID: " << static_cast<int>(servoId)<<"] "<< "Writing target position: " << position << std::endl;
    uint8_t params[6] = {0, 0, // Position
        0, 0, // Padding
        0, 0}; // Velocity
    convertIntTouint8_ts(servoId, position, &params[0]);
    convertIntTouint8_ts(servoId, speed, &params[4]);
    return writeRegisters(servoId, STSRegisters::TARGET_POSITION, sizeof(params), params, asynchronous);
}

// If passing a double, assumes rad/s
bool FeetechServo::writeTargetVelocity(uint8_t const &servoId, double const &velocity, bool const &asynchronous)
{
    int velocity_ticks = static_cast<int>(velocity * TICKS_PER_RADIAN * servoData_[idToIndex_[servoId]].gearRatio);
    return writeTwouint8_tsRegister(servoId, STSRegisters::RUNNING_SPEED, velocity_ticks, asynchronous);
}

bool FeetechServo::writeTargetAcceleration(uint8_t const &servoId, uint8_t const &acceleration, bool const &asynchronous)
{
    return writeRegister(servoId, STSRegisters::TARGET_ACCELERATION, acceleration, asynchronous);
}

bool FeetechServo::writeMode(unsigned char const& servoId, STSMode const& mode)
{
    return writeRegister(servoId, STSRegisters::OPERATION_MODE, static_cast<unsigned char>(mode));
}

bool FeetechServo::writeMinAngle(uint8_t const &servoId, double const &minAngle)
{
    int minPosition_ticks = static_cast<int>(minAngle * TICKS_PER_RADIAN * servoData_[idToIndex_[servoId]].gearRatio);
    return writeTwouint8_tsRegister(servoId, STSRegisters::MINIMUM_ANGLE, minPosition_ticks);
}

bool FeetechServo::writeMaxAngle(uint8_t const &servoId, int16_t const &maxAngle)
{
    return writeTwouint8_tsRegister(servoId, STSRegisters::MAXIMUM_ANGLE, maxAngle);
}

bool FeetechServo::writeTorqueEnable(uint8_t const &servoId, bool const enable)
{
    return writeRegister(servoId, STSRegisters::TORQUE_SWITCH, static_cast<int8_t>(enable));
}

void FeetechServo::setReferencePosition(uint8_t const &servoId, double const &position)
{
    servoData_[idToIndex_[servoId]].referencePosition.store(position, std::memory_order_relaxed);
}

void FeetechServo::setReferenceVelocity(uint8_t const &servoId, double const &velocity)
{
    servoData_[idToIndex_[servoId]].referenceVelocity.store(velocity * servoData_[idToIndex_[servoId]].direction, std::memory_order_relaxed);
}

void FeetechServo::setReferenceAcceleration(uint8_t const &servoId, double const &acceleration)
{
    servoData_[idToIndex_[servoId]].referenceAcceleration.store(acceleration);
}

std::vector<double> FeetechServo::getCurrentPositions()
{
    std::vector<double> currentPositions(servoData_.size(), 0);
    for (size_t i = 0; i < servoData_.size(); ++i)
    {
        currentPositions[i] = servoData_[i].currentPosition;
    }
    return currentPositions;
}

std::vector<double> FeetechServo::getCurrentVelocities()
{
    std::vector<double> currentVelocities(servoData_.size(), 0);
    for (size_t i = 0; i < servoData_.size(); ++i)
    {
        currentVelocities[i] = servoData_[i].currentVelocity;
    }
    return currentVelocities;
}

std::vector<double> FeetechServo::getCurrentTemperatures()
{
    std::vector<double> currentTemperatures(servoData_.size(), 0);
    for (size_t i = 0; i < servoData_.size(); ++i)
    {
        currentTemperatures[i] = servoData_[i].currentTemperature;
    }
    return currentTemperatures;
}

std::vector<double> FeetechServo::getCurrentCurrents()
{
    std::vector<double> currentCurrents(servoData_.size(), 0);
    for (size_t i = 0; i < servoData_.size(); ++i)
    {
        currentCurrents[i] = servoData_[i].currentCurrent;
    }
    return currentCurrents;
}

std::vector<double> FeetechServo::getCurrentPWMs()
{
    return currentPWMs_;
}

DriverMode FeetechServo::getOperatingMode(uint8_t const &servoId)
{
    return servoData_[idToIndex_[servoId]].operatingMode;
}

void FeetechServo::setOperatingMode(uint8_t const &servoId, DriverMode const &mode)
{
    servoData_[idToIndex_[servoId]].operatingMode = mode;
    if (mode == DriverMode::VELOCITY)
    {
        writeMode(servoId, STSMode::STS_VELOCITY);
    }
    else if (mode == DriverMode::CONTINUOUS_POSITION)
    {
        writeMode(servoId, STSMode::STS_POSITION);
        writeMinAngle(servoId, 0); // Set min angle to 0 to dusable multi-turn
        writeMaxAngle(servoId, 0); // Set max angle to 0 to enable multi-turn       
    }
    else if (mode == DriverMode::POSITION)
    {
        writeMode(servoId, STSMode::STS_POSITION);
        writeMinAngle(servoId, 0); // Set min angle to 0 to dusable multi-turn
        writeMaxAngle(servoId, 4095); // Set max angle to 4095 to disable multi-turn
    }
    else
    {
        std::cerr << "\033[31m" << "[ID "<< static_cast<int>(servoId)<< "] "<< "[ERROR] Invalid operating mode" << "\033[0m" << std::endl;
    }
}

std::vector<DriverMode> FeetechServo::getOperatingModes()
{
    std::vector<DriverMode> modes(servoData_.size(), DriverMode::CONTINUOUS_POSITION);
    for (size_t i = 0; i < servoData_.size(); ++i)
    {
        modes[i] = servoData_[i].operatingMode;
    }
    return modes;
}

void FeetechServo::setOperatingModes(std::vector<DriverMode> const &modes)
{
    for (size_t i = 0; i < modes.size(); ++i)
    {
        servoData_[i].operatingMode = modes[i];
        setOperatingMode(servoData_[i].servoId, modes[i]);
    }
}

double FeetechServo::getGearRatio(uint8_t const &servoId)
{
    return servoData_[idToIndex_[servoId]].gearRatio;
}

void FeetechServo::setGearRatio(uint8_t const &servoId, double const &ratio)
{
    servoData_[idToIndex_[servoId]].gearRatio = ratio;
}

std::vector<double> FeetechServo::getGearRatios()
{
    std::vector<double> ratios(servoData_.size(), 1.0);
    for (size_t i = 0; i < servoData_.size(); ++i)
    {
        ratios[i] = servoData_[i].gearRatio;
    }
    return ratios;
}

void FeetechServo::setGearRatios(std::vector<double> const &ratios)
{
    for(size_t i = 0; i < ratios.size(); ++i)
    {
        servoData_[i].gearRatio = ratios[i];
    }
}

double FeetechServo::getMaxSpeed(uint8_t const &servoId)
{
    return servoData_[idToIndex_[servoId]].maxSpeed;
}

void FeetechServo::setMaxSpeed(uint8_t const &servoId, double const &speed)
{
    servoData_[idToIndex_[servoId]].maxSpeed = speed;
}

std::vector<double> FeetechServo::getMaxSpeeds()
{
    std::vector<double> maxSpeeds(servoData_.size(), -1.0); // Negative value to indicate not set
    for (size_t i = 0; i < servoData_.size(); ++i)
    {
        maxSpeeds[i] = servoData_[i].maxSpeed;
    }
    return maxSpeeds;
}

void FeetechServo::setMaxSpeeds(std::vector<double> const &speeds)
{
    for(size_t i = 0; i < speeds.size(); ++i)
    {
        if (speeds[i] < 0)
        {
            std::cerr << "\033[31m" << "[ID "<< static_cast<int>(servoData_[i].servoId)<< "] "<< "[ERROR] Speed must be positive. Keeping old speed." << "\033[0m" << std::endl;
            continue;
        }
        servoData_[i].maxSpeed = speeds[i];
    }
}

double FeetechServo::getHomePosition(uint8_t const &servoId)
{
    return servoData_[idToIndex_[servoId]].homePosition;
}

void FeetechServo::resetHomePosition(uint8_t const &servoId)
{
    // Get current position
    int16_t current_position = readCurrentPositionTicks(servoId);

    // Print setting home position
    std::cout<< "[ID: " << static_cast<int>(servoId)<<"] " << "Setting home position as: " << current_position << std::endl;
    // Assign current position as home
    servoData_[idToIndex_[servoId]].homePosition = current_position;
}

std::vector<int16_t> FeetechServo::getHomePositions()
{
    std::vector<int16_t> homePositions(servoData_.size(), 0);
    for (size_t i = 0; i < servoData_.size(); ++i)
    {
        homePositions[i] = servoData_[i].homePosition;
    }
    return homePositions;
}

void FeetechServo::setHomePositions()
{
    for (size_t i = 0; i < servoData_.size(); ++i)
    {
        servoData_[i].homePosition = servoData_[i].currentPosition + servoData_[i].homePosition;
        // Set reference positions to 
        servoData_[i].referencePosition.store(0.0, std::memory_order_relaxed);
        servoData_[i].currentPosition = 0.0;
    }
    // TODO: make current servo data structs atomic because when setting home they can be written by other threads.
    // TODO: Add setting home in servo registers when mode == POSITION  (i.e. not CONTINUOUS_POSITION)
    // TODO: currentPosition in rad vs homePosition in ticks?
}


void FeetechServo::setHomePosition(uint8_t const &servoId, int16_t ticks)
{
    servoData_[idToIndex_[servoId]].homePosition = ticks;
}

int FeetechServo::getVelocityDirection(uint8_t const &servoId)
{
    return servoData_[idToIndex_[servoId]].direction;
}

void FeetechServo::setVelocityDirection(uint8_t const &servoId, int const &direction)
{
    if (direction != 1 && direction != -1)
    {
        std::cerr << "\033[31m" << "[ID "<< static_cast<int>(servoId)<< "] "<< "[ERROR] Direction must be 1 for default and -1 for inverted. Keeping old direction." << "\033[0m" << std::endl;
        return;
    }
    // set direction
    servoData_[idToIndex_[servoId]].direction = direction;

    // update reference velocity
    servoData_[idToIndex_[servoId]].referenceVelocity.store(servoData_[idToIndex_[servoId]].referenceVelocity.load(std::memory_order_relaxed) * direction, std::memory_order_relaxed);
}

std::vector<int> FeetechServo::getVelocityDirections()
{
    std::vector<int> directions(servoData_.size(), 1); // Default direction is 1
    for (size_t i = 0; i < servoData_.size(); ++i)
    {
        directions[i] = servoData_[i].direction;
    }
    return directions;
}

void FeetechServo::setVelocityDirections(std::vector<int> const &directions)
{
    for (size_t i = 0; i < directions.size(); ++i)
    {
        if (directions[i] != 1 && directions[i] != -1)
        {
            std::cerr << "\033[31m" << "[ID "<< static_cast<int>(servoData_[i].servoId)<< "] "<< "[ERROR] Direction must be 1 for default and -1 for inverted. Keeping old directions." << "\033[0m" << std::endl;
            return;
        }
        servoData_[i].direction = directions[i];
    }

    // update reference velocities
    for (size_t i = 0; i < directions.size(); ++i)
    {
        servoData_[i].referenceVelocity.store(servoData_[i].referenceVelocity.load(std::memory_order_relaxed) * servoData_[i].direction, std::memory_order_relaxed);
    }
}

bool FeetechServo::trigerAction()
{
    uint8_t noParam = 0;
    int send = sendMessage(0xFE, instruction::ACTION, 0, &noParam);
    return send == 6;
}

int FeetechServo::sendMessage(uint8_t const &servoId,
    uint8_t const &commandID,
    uint8_t const &paramLength,
    uint8_t *parameters)
{
    std::vector<uint8_t> message(6 + paramLength);
    uint8_t checksum = servoId + paramLength + 2 + commandID;
    message[0] = 0xFF;
    message[1] = 0xFF;
    message[2] = servoId;
    message[3] = paramLength + 2;
    message[4] = commandID;

    for (int i = 0; i < paramLength; i++)
    {
        message[5 + i] = parameters[i];
        checksum += parameters[i];
    }
    message[5 + paramLength] = ~checksum;

    // Todo implement message sending via boost (?)
    int ret = this->writeCommand(message.data(), 6 + paramLength);
    // Give time for the message to be processed.
    std::this_thread::sleep_for(std::chrono::milliseconds(20));
    return ret;
}

bool FeetechServo::writeRegisters(uint8_t const &servoId,
                                    uint8_t const &startRegister,
                                    uint8_t const &writeLength,
                                    uint8_t const *parameters,
                                    bool const &asynchronous)
{
    std::vector<uint8_t> param(writeLength + 1);
    param[0] = startRegister;
    for (int i = 0; i < writeLength; i++)
        param[i + 1] = parameters[i];
    int rc = sendMessage(servoId,
                         asynchronous ? instruction::REGWRITE : instruction::WRITE,
                         writeLength + 1,
                         param.data());
    return rc == writeLength + 7;
}

bool FeetechServo::writeRegister(uint8_t const &servoId,
                                   uint8_t const &registerId,
                                   uint8_t const &value,
                                   bool const &asynchronous)
{
    return writeRegisters(servoId, registerId, 1, &value, asynchronous);
}

bool FeetechServo::writeTwouint8_tsRegister(uint8_t const &servoId,
                                           uint8_t const &registerId,
                                           int16_t const &value,
                                           bool const &asynchronous)
{
    uint8_t params[2] = {0, 0};
    convertIntTouint8_ts(servoId, value, params);
    return writeRegisters(servoId, registerId, 2, params, asynchronous);
}

uint8_t FeetechServo::readRegister(uint8_t const &servoId, uint8_t const &registerId)
{
    uint8_t result = 0;
    int rc = readRegisters(servoId, registerId, 1, &result);

    if (rc < 0)
        return 0;
    return result;
}

int16_t FeetechServo::readTwouint8_tsRegister(uint8_t const &servoId, uint8_t const &registerId, uint8_t signBit)
{
    if (servoData_[idToIndex_[servoId]].servoType == ServoType::UNKNOWN)
    {
        determineServoType(servoId);
    }

    unsigned char result[2] = {0, 0};
    int16_t value = 0;
    int16_t signedValue = 0;

    int rc = readRegisters(servoId, registerId, 2, result);

    if (rc < 0)
        return -1;
    switch(servoData_[idToIndex_[servoId]].servoType)
    {
        case ServoType::SCS:
            if (signBit == 15)
            {
                value = static_cast<int16_t>((result[0] << 8) + result[1] ); // SCS
                // Bit 15 is sign
                signedValue = value & ~0x8000;
                if (value & 0x8000)
                    signedValue = -signedValue;
                return signedValue;
            }
            else if (signBit == 10)
            {
                value = static_cast<int16_t>((result[0] << 8) + result[1] ); // SCS
                // Bit 10 is sign
                signedValue = value & ~0x0400;
                if (value & 0x0400)
                    signedValue = -signedValue;
                return signedValue;
            }
            else {return -3;}
            break;
        case ServoType::STS:
            if (signBit == 15)
            {
                value = static_cast<int16_t>((result[1] << 8) + result[0]); // STS
                // Bit 15 is sign
                signedValue = value & ~0x8000;
                if (value & 0x8000)
                    signedValue = -signedValue;
                return signedValue;
            }
            else if (signBit == 10)
            {
                value = static_cast<int16_t>((result[1] << 8) + result[0]); // STS
                // Bit 10 is sign
                signedValue = value & ~0x0400;
                if (value & 0x0400)
                    signedValue = -signedValue;
                return signedValue;
            }
            else {return -3;}
            break;
        default:
            return -2;
    }
}

int FeetechServo::readRegisters(uint8_t const &servoId,
                                  uint8_t const &startRegister,
                                  uint8_t const &readLength,
                                  uint8_t *outputBuffer)
{
    uint8_t readParam[2] = {startRegister, readLength};
    // Flush read buffer
    int fd = this->serial_->native_handle();
    tcflush(fd, TCIFLUSH);

    // Send read command
    int send = sendMessage(servoId, instruction::READ, 2, readParam);

    // Failed to send
    if (send != 8)
    {
        return -1;
    }
    // Read
    std::vector<uint8_t> result(readLength + 1);
    int rd = receiveMessage(servoId, readLength + 1, result.data());
    if (rd < 0)
    {
        return rd;
    }
    for (int i = 0; i < readLength; i++)
    {
        outputBuffer[i] = result[i + 1];
    }
    return 0;
}

int FeetechServo::receiveMessage(uint8_t const& servoId,
                                  uint8_t const& readLength,
                                  uint8_t *outputBuffer)
{
    std::vector<uint8_t> result(readLength + 5);
    boost::system::error_code read_ec, timer_ec;
    std::size_t bytes_read = 0;

    int serial_timeout_ms = static_cast<int>(settings_.tx_time_per_byte * (readLength + 5) + 25);

    boost::asio::steady_timer timer(*io_context_);
    bool read_done = false, timer_expired = false;

    // Start timer
    timer.expires_after(std::chrono::milliseconds(serial_timeout_ms));
    timer.async_wait([&](const boost::system::error_code& ec) {
        if (!ec) {
            timer_expired = true;
            serial_->cancel(); // Cancel read
        }
    });

    // Start async read
    boost::asio::async_read(
        *serial_,
        boost::asio::buffer(result),
        boost::asio::transfer_exactly(readLength + 5),
        [&](const boost::system::error_code& ec, std::size_t len) {
            read_ec = ec;
            bytes_read = len;
            read_done = true;
            timer.cancel(); // Stop the timer
        });

    io_context_->reset(); // Prepare io_context for a new run
    io_context_->run();

    if (timer_expired) {
        std::cout << "Timeout while reading serial " << serial_timeout_ms << "ms\n";
        return -1;
    }

    if (read_ec || bytes_read != static_cast<long unsigned int>(readLength + 5)) {
        std::cout << "Error during serial read\n";
        return -2;
    }

    // Check message integrity
    if (result[0] != 0xFF || result[1] != 0xFF || result[2] != servoId || result[3] != readLength + 1)
        return -3;

    uint8_t checksum = 0;
    for (int i = 2; i < readLength + 4; i++)
        checksum += result[i];
    checksum = ~checksum;
    if (result[readLength + 4] != checksum)
        return -4;

    // Log the received message
    if (this->logger_) {
        this->logger_->logRx(result);
    }

    // Copy to output buffer
    std::memcpy(outputBuffer, result.data() + 4, readLength);
    return 0;
}


void FeetechServo::convertIntTouint8_ts(uint8_t const& servoId, int const &value, uint8_t result[2])
{
    uint16_t servoValue = 0;
    if (servoData_[idToIndex_[servoId]].servoType == ServoType::UNKNOWN)
    {
        determineServoType(servoId);
    }

    // Handle different servo type.
    switch(servoData_[idToIndex_[servoId]].servoType)
    {
        case ServoType::SCS:
            // Little endian ; uint8_t 10 is sign.
            servoValue = abs(value);
            if (value < 0)
                servoValue = 0x0400  | servoValue;
            // Invert endianness
            servoValue = (servoValue >> 8) + ((servoValue & 0xFF) << 8);
            break;
        case ServoType::STS:
        default:
            servoValue = abs(value);
            if (value < 0)
                servoValue = 0x8000  | servoValue;
            break;
    }
    result[0] = static_cast<unsigned char>(servoValue & 0xFF);
    result[1] = static_cast<unsigned char>((servoValue >> 8) & 0xFF);
}

void FeetechServo::sendAndUpdateChecksum(uint8_t convertedValue[], uint8_t &checksum)
{
    this->serial_->write_some(boost::asio::buffer(convertedValue, 2));
    checksum += convertedValue[0] + convertedValue[1];
}

void FeetechServo::writeTargetPositions(uint8_t const &numberOfServos, const uint8_t servoIds[],
                                        const int positions[],
                                        const int speeds[])
{   
    // Check if number of servos is within limits for SYNCWRITE
    if (numberOfServos > 35)
    {
        throw std::invalid_argument("Too many servos to send in one message. Maximum number of servos for SYNCWRITE is 35.");
        exit(-2);
    }
    uint8_t servoSpace = numberOfServos * 7 + 4;
    const std::vector<uint8_t> data = {0xFF, 0xFF, 0xFE, servoSpace, instruction::SYNCWRITE, STSRegisters::TARGET_POSITION, 6};
    size_t ret = this->serial_->write_some(boost::asio::buffer(data, data.size()));
    if (ret != data.size())
    {
        throw std::runtime_error("Failed to write to serial port.");
        exit(-1);
    }

    uint8_t checksum = 0xFE + numberOfServos * 7 + 4 + instruction::SYNCWRITE + STSRegisters::TARGET_POSITION + 6;
    uint8_t zeros[2] = {0, 0};
    for (int index = 0; index < numberOfServos; index++)
    {
        checksum += servoIds[index];
        this->serial_->write_some(boost::asio::buffer(&servoIds[index], 1));
        uint8_t intAsuint8_t[2];
        convertIntTouint8_ts(servoIds[index], positions[index], intAsuint8_t);
        sendAndUpdateChecksum(intAsuint8_t, checksum);
        this->serial_->write_some(boost::asio::buffer(zeros, 2));
        convertIntTouint8_ts(servoIds[index], speeds[index], intAsuint8_t);
        sendAndUpdateChecksum(intAsuint8_t, checksum);
    }
    checksum = ~checksum;
    this->serial_->write_some(boost::asio::buffer(&checksum, 1));
}

void FeetechServo::determineServoType(uint8_t const& servoId)
{
    uint8_t response = readRegister(servoId, STSRegisters::SERVO_MAJOR);
    switch(response)
    {
        case 10: servoData_[idToIndex_[servoId]].servoType = ServoType::STS; break; // STS3025BL has type 10 for some reason
        case 9: servoData_[idToIndex_[servoId]].servoType = ServoType::STS; break;
        case 5: servoData_[idToIndex_[servoId]].servoType = ServoType::SCS; break;
    }
}

int FeetechServo::writeCommand(const uint8_t *cmd, int cmd_length)
{
    std::size_t ret = this->serial_->write_some(boost::asio::buffer(cmd, cmd_length));

    // Log the data
    if (this->logger_) {
        std::vector<uint8_t> data(cmd, cmd + ret);
        this->logger_->logTx(data);
    }

    return static_cast<int>(ret);
}

double FeetechServo::wrap_to_2pi(double angle_rad)
{
    //return atan2(sin(angle_rad), cos(angle_rad))+M_PI; singularity at 0
    double twoPi = 2*M_PI;
    return angle_rad - twoPi*std::floor(angle_rad/twoPi);
}

double FeetechServo::wrap_to_pi(double angle_rad) 
{
    double twoPi = 2*M_PI;
    return angle_rad - twoPi*std::floor((angle_rad + M_PI)/twoPi);
}<|MERGE_RESOLUTION|>--- conflicted
+++ resolved
@@ -46,8 +46,6 @@
         servoData_[i].referencePosition.store(0);  // Default constructs std::atomic<double>
         servoData_[i].referenceVelocity.store(0);
         servoData_[i].referenceAcceleration.store(0);
-        
-<<<<<<< HEAD
         servoData_[i].previousHornPosition = 0;
         servoData_[i].fullRotation = 0;
         servoData_[i].currentPosition = 0.0;
@@ -62,22 +60,6 @@
         servoData_[i].direction = 1; // Default direction is 1
         servoData_[i].maxSpeed = 5.0; // Observed max speed of servo at gear ratio 1
         servoData_[i].servoType = ServoType::UNKNOWN;
-=======
-        previousHornPositions_.push_back(0.0);
-        fullRotations_.push_back(0);
-        currentPositions_.push_back(0.0);
-        currentVelocities_.push_back(0.0);
-        currentTemperatures_.push_back(0.0);
-        currentCurrents_.push_back(0.0);
-        currentPWMs_.push_back(0.0);
-        homePositions_.push_back(0);
-
-        gearRatios_.push_back(1.0); // From horn to output, i.e. if horn:output = 2:1, gear ratio is 2
-        operatingModes_.push_back(DriverMode::CONTINUOUS_POSITION); // Initialize in position mode
-        directions_.push_back(1); // Default direction is 1
-        maxSpeeds_.push_back(5.0); // Observed max speed of servo at gear ratio 1
-        servoType_.push_back(ServoType::UNKNOWN);
->>>>>>> 3a1c9b0a
     }
 
     /* Open the serial port for communication */
@@ -412,12 +394,7 @@
         return current_ticks; // Return the error code
     
     double current_amps = current_ticks*AMPERE_PER_TICK;
-<<<<<<< HEAD
     servoData_[idToIndex_[servoId]].currentCurrent = current_amps;
-=======
-    currentCurrents_[idToIndex_[servoId]] = current_amps;
-    // std::cout<< "Current amps: "<< std::setprecision(3) << current_amps << std::endl;
->>>>>>> 3a1c9b0a
     return current_amps;
 }
 
