/// \file feetech_lib.hpp
/// \brief A simple driver for the STS-serie TTL servos made by Feetech
///
/// \details This code is meant to work as a minimal example for communicating with
///          the STS servos, in particular the low-cost STS-3215 servo.
///          These servos use a communication protocol identical to
///          the Dynamixel serie, but with a different register mapping
///          (due in part to different functionalities like step mode, multiturn...)
#ifndef FEETECH_LIB_HPP
#define FEETECH_LIB_HPP

#include <boost/asio.hpp>
#include <stdexcept>
#include <chrono>
#include <thread>
#include <atomic>
#include <unordered_map>

#include "boost_timer.hpp"
#include "serial_logger.hpp"

namespace STSRegisters
{
    uint8_t const FIRMWARE_MAJOR           = 0x00;
    uint8_t const FIRMWARE_MINOR           = 0x01;
    uint8_t const SERVO_MAJOR              = 0x03;
    uint8_t const SERVO_MINOR              = 0x04;
    uint8_t const ID                       = 0x05;
    uint8_t const BAUDRATE                 = 0x06;
    uint8_t const RESPONSE_DELAY           = 0x07;
    uint8_t const RESPONSE_STATUS_LEVEL    = 0x08;
    uint8_t const MINIMUM_ANGLE            = 0x09;
    uint8_t const MAXIMUM_ANGLE            = 0x0B;
    uint8_t const MAXIMUM_TEMPERATURE      = 0x0D;
    uint8_t const MAXIMUM_VOLTAGE          = 0x0E;
    uint8_t const MINIMUM_VOLTAGE          = 0x0F;
    uint8_t const MAXIMUM_TORQUE           = 0x10;
    uint8_t const UNLOADING_CONDITION      = 0x13;
    uint8_t const LED_ALARM_CONDITION      = 0x14;
    uint8_t const POS_PROPORTIONAL_GAIN    = 0x15;
    uint8_t const POS_DERIVATIVE_GAIN      = 0x16;
    uint8_t const POS_INTEGRAL_GAIN        = 0x17;
    uint8_t const MINIMUM_STARTUP_FORCE    = 0x18;
    uint8_t const CK_INSENSITIVE_AREA      = 0x1A;
    uint8_t const CCK_INSENSITIVE_AREA     = 0x1B;
    uint8_t const CURRENT_PROTECTION_TH    = 0x1C;
    uint8_t const ANGULAR_RESOLUTION       = 0x1E;
    uint8_t const POSITION_CORRECTION      = 0x1F;
    uint8_t const OPERATION_MODE           = 0x21;
    uint8_t const TORQUE_PROTECTION_TH     = 0x22;
    uint8_t const TORQUE_PROTECTION_TIME   = 0x23;
    uint8_t const OVERLOAD_TORQUE          = 0x24;
    uint8_t const SPEED_PROPORTIONAL_GAIN  = 0x25;
    uint8_t const OVERCURRENT_TIME         = 0x26;
    uint8_t const SPEED_INTEGRAL_GAIN      = 0x27;
    uint8_t const TORQUE_SWITCH            = 0x28;
    uint8_t const TARGET_ACCELERATION      = 0x29;
    uint8_t const TARGET_POSITION          = 0x2A;
    uint8_t const RUNNING_TIME             = 0x2C;
    uint8_t const RUNNING_SPEED            = 0x2E;
    uint8_t const TORQUE_LIMIT             = 0x30;
    uint8_t const WRITE_LOCK               = 0x37;
    uint8_t const CURRENT_POSITION         = 0x38; // Read-only
    uint8_t const CURRENT_SPEED            = 0x3A; // Read-only
    uint8_t const CURRENT_DRIVE_VOLTAGE    = 0x3C; // Read-only
    uint8_t const CURRENT_VOLTAGE          = 0x3E; // Read-only
    uint8_t const CURRENT_TEMPERATURE      = 0x3F; // Read-only
    uint8_t const ASYNCHRONOUS_WRITE_ST    = 0x40; // Read-only
    uint8_t const STATUS                   = 0x41; // Read-only
    uint8_t const MOVING_STATUS            = 0x42; // Read-only
    uint8_t const CURRENT_CURRENT          = 0x45; // Read-only
    uint8_t const MOVEMENT_SPEED_THRESHOLD = 0x50; // Read-only
    uint8_t const DT                       = 0x51; // Read-only
    uint8_t const SPEED_UNIT_COEFFICIENT   = 0x52; // Read-only
    uint8_t const HTS                      = 0x53; // Read-only
    uint8_t const MAXIMUM_SPEED_LIMIT      = 0x54; // Read-only
    uint8_t const ACCELERATION_LIMIT       = 0x55; // Read-only
    uint8_t const ACCELERATION_MULTIPLIER  = 0x56; // Read-only
};

enum DriverMode{
    POSITION = 0,
    VELOCITY = 1,
    PWM = 2,
    STEP = 3,
    CONTINUOUS_POSITION = 4
};

enum STSMode{
    STS_POSITION = 0,
    STS_VELOCITY = 1,
    STS_PWM = 2,
    STS_STEP = 3
};

enum ServoType
{
    UNKNOWN = 0,
    STS = 1,
    SCS = 2
};

enum UNITS
{
    COUNTS = 0,
    RAD = 1,
    DEG = 2
};

struct DriverSettings
{
    std::string port = "/dev/ttyUSB0";
    long baud = 1000000;
    double frequency = 100;
    UNITS unit = RAD;
    int max_servos = 35;
    double position_tolerance = 0.01; // rad
    int tx_time_per_byte = 1000./(float)baud*10; // 10 bits per byte for some overhead
    bool homing = true;
    bool logging = false;
};

struct ServoData
{
    uint8_t servoId; // IDs of servos to control
    double gearRatio;
    uint16_t previousHornPosition;
    int fullRotation;

    // Use pointers because vectors cannot be made atomic
    std::atomic<double> referencePosition;
    std::atomic<double> referenceVelocity;
    std::atomic<double> referenceAcceleration;
    double currentPosition;
    double currentVelocity;
    double currentTemperature;
    double currentCurrent;
    int16_t homePosition; // In ticks at horn
    uint8_t homingMode; // 0 = no homing, 1 = home at start, 2 = home at fixed tick number

    // Servo settings
    DriverMode operatingMode;
    double maxSpeed;
    int direction;

    ServoType servoType; // Map of servo types - STS/SCS servos have slightly different protocol.
};

/// \brief Driver for STS servos, using UART
class FeetechServo
{
public:
    /// \brief Constructor. Initialize the servo driver.
    /// \param port port name, default /dev/ttyUSB0
    /// \param baud Baud rate, default 1Mbps
    /// \param frequency Frequency of the servo driver loop, default 250 Hz
    /// \param servoIds IDs of servos to control, default 1
    FeetechServo(std::string port="/dev/ttyUSB0", long const &baud=1000000, const double frequency=250, const std::vector<uint8_t>& servo_ids = {1}, bool homing=true, bool logging=false);


    /// \brief Destructor. Close the serial port.
    ~FeetechServo();
    
    /// \brief Execute the servo driver loop (to be called in the timer)
    /// \returns True on success
    bool execute();


    /// \brief Ping servo
    /// \param[in] servoId ID of the servo
    /// \return True if servo responded to ping
    bool ping(uint8_t const &servoId);

    /// \brief Close the serial port
    /// \return True on success
    bool close();

    /// \brief Stop all servos, sets velocity to 0
    /// \return True on success
    bool stopAll();

    /// \brief Change the position offset of a servo.
    /// \param[in] servoId servo ID
    /// \param[in] positionOffset new position offset
    /// \return True if servo could successfully change position offset
    bool writePositionOffset(uint8_t const &servoId, int const &positionOffset);


    /// \brief Change the return delay time
    /// \param[in] servoId servo ID
    /// \param[in] positionOffset new return delay time
    /// \return True if servo could successfully change return delay time
    bool writeReturnDelayTime(uint8_t const &servoId, int const &returnDelayTime);

    /// \brief Read the position offset of a servo.
    /// \param[in] servoId servo ID
    /// \param[out] positionOffset position offset
    /// \return Position offset, -1 on read failure, -2 on servo type failure.
    bool readPositionOffset(uint8_t const &servoId, int16_t &positionOffset);
    
    /// @brief Set new driver settings.
    /// @param settings 
    void setDriverSettings(const DriverSettings& settings);

    /// @brief Get current driver settings.
    /// @return Current driver settings.
    DriverSettings getDriverSettings() const;

    /****************************************************************************************/
    /********************************* DATA GETTERS *****************************************/
    /****************************************************************************************/

    /// @brief Get current position, speed, and current for all servos.
    /// @return true on success, false on failure
    bool readAllServoData();

    bool readAllCurrentPositions();
    bool readAllCurrentSpeeds();
    bool readAllCurrentTemperatures();
    bool readAllCurrentCurrents();
    bool readAllCurrentPWMs();

    /// \brief Get current servo position at output.
    /// \note This function assumes that the amplification factor ANGULAR_RESOLUTION is set to 1.
    /// \param[in] servoId ID of the servo
    /// \return Position, in rad, -1 on read failure, -2 on servo type failure.
    double readCurrentPosition(uint8_t const &servoId);

    /// \brief Get current servo position in ticks.
    /// \note This function assumes that the amplification factor ANGULAR_RESOLUTION is set to 1.
    /// \param[in] servoId ID of the servo
    /// \return Position, in ticks, -1 on read failure, -2 on servo type failure.
    int16_t readCurrentPositionTicks(uint8_t const &servoId);

    /// \brief Get current servo speed.
    /// \note This function assumes that the amplification factor ANGULAR_RESOLUTION is set to 1.
    /// \param[in] servoId ID of the servo
    /// \return Speed, in rad/s, -1 on read failure, -2 on servo type failure.
    double readCurrentSpeed(uint8_t const &servoId);

    /// \brief Get current servo temperature.
    /// \param[in] servoId ID of the servo
    /// \return Temperature, in degC, -1 on read failure, -2 on servo type failure.
    int readCurrentTemperature(uint8_t const &servoId);

    /// \brief Get current servo current.
    /// \param[in] servoId ID of the servo
    /// \return Current, in A, -1 on read failure, -2 on servo type failure.
    float readCurrentCurrent(uint8_t const &servoId);

    /// \brief Get current motor driver PWM. Indicative of servo torque.
    /// \param[in] servoId ID of the servo
    /// \return PWM in 0.1% duty cycle. Percentage of maximum voltage.
    double readCurrentPWM(uint8_t const &servoId);

    /// \brief Check if the servo is moving
    /// \param[in] servoId ID of the servo
    /// \return True if moving, false otherwise.
    bool isMoving(uint8_t const &servoId);

    /// \brief Set target servo position.
    /// \note This function assumes that the amplification factor ANGULAR_RESOLUTION is set to 1.
    /// \param[in] servoId ID of the servo
    /// \param[in] position Target position, in counts.
    /// \param[in] speed speed of the servo.
    /// \param[in] asynchronous If set, write is asynchronous (ACTION must be send to activate)
    /// \return True on success, false otherwise.
    bool writeTargetPosition(uint8_t const &servoId, int const &position, int const &speed = 4095, bool const &asynchronous = false);

    /// \brief Set target servo velocity in rad/s.
    /// \note This function assumes that the amplification factor ANGULAR_RESOLUTION is set to 1.
    /// \param[in] servoId ID of the servo
    /// \param[in] velocity Target velocity, in rad/s.
    /// \param[in] asynchronous If set, write is asynchronous (ACTION must be send to activate)
    /// \return True on success, false otherwise.
    bool writeTargetVelocity(uint8_t const &servoId, double const &velocity, bool const &asynchronous= false);

    /// \brief Change the target acceleration of a servo.
    /// \param[in] servoId servo ID
    /// \param[in] acceleration target acceleration
    /// \return True if servo could successfully set target acceleration
    bool writeTargetAcceleration(uint8_t const &servoId, uint8_t const &acceleration, bool const &asynchronous = false);


    /// \brief Set servo working mode: position, velocity or step.
    /// \param[in] servoId ID of the servo
    /// \param[in] mode Desired mode
    bool writeMode(unsigned char const& servoId, STSMode const& mode);

    /// \brief Set the minimum angle of a servo.
    /// \param[in] servoId ID of the servo
    /// \param[in] minAngle Minimum angle in radians
    /// \note This function assumes that the amplification factor ANGULAR_RESOLUTION is set to 1.
    bool writeMinAngle(uint8_t const &servoId, double const &minAngle);

    /// \brief Set the maximum angle of a servo.
    /// \param[in] servoId ID of the servo
    /// \param[in] maxAngle Maximum angle in radians
    /// \note This function assumes that the amplification factor ANGULAR_RESOLUTION is set to 1.
    bool writeMaxAngle(uint8_t const &servoId, int16_t const &maxAngle);

    /// @brief Set torque enable
    /// @param servoId ID of the servo
    /// @param enable True for enabling, false for disabling
    /// @return True if success
    bool writeTorqueEnable(uint8_t const &servoId, bool const enable);

    /// \brief Trigger the action previously stored by an asynchronous write on all servos.
    /// \return True on success
    bool trigerAction();

    /// \brief Write to a single uint8_t register.
    /// \param[in] servoId ID of the servo
    /// \param[in] registerId Register id.
    /// \param[in] value Register value.
    /// \param[in] asynchronous If set, write is asynchronous (ACTION must be send to activate)
    /// \return True if write was successful
    bool writeRegister(uint8_t const &servoId,
                       uint8_t const &registerId,
                       uint8_t const &value,
                       bool const &asynchronous = false);

    /// \brief Write a two-uint8_ts register.
    /// \param[in] servoId ID of the servo
    /// \param[in] registerId Register id (LSB).
    /// \param[in] value Register value.
    /// \param[in] asynchronous If set, write is asynchronous (ACTION must be send to activate)
    /// \return True if write was successful
    bool writeTwouint8_tsRegister(uint8_t const &servoId,
                               uint8_t const &registerId,
                               int16_t const &value,
                               bool const &asynchronous = false);

    /// \brief Read a single register
    /// \param[in] servoId ID of the servo
    /// \param[in] registerId Register id.
    /// \return Register value, 0 on failure.
    uint8_t readRegister(uint8_t const &servoId, uint8_t const &registerId);

    /// \brief Read two uint8_ts, interpret result as <LSB> <MSB>
    /// \param[in] servoId ID of the servo
    /// \param[in] registerId LSB register id.
    /// \return Register value, -1 on read failure, -2 on servo type failure.
    int16_t readTwouint8_tsRegister(uint8_t const &servoId, uint8_t const &registerId, uint8_t signBit = 15);

    /// @brief Sets the target positions for multiple servos simultaneously.
    /// @param[in] NumberOfServos Number of servo.
    /// @param[in] servoIds Array of servo IDs to control.
    /// @param[in] positions Array of target positions (corresponds to servoIds).
    /// @param[in] speeds Array of target speeds (corresponds to servoIds).
    void writeTargetPositions(uint8_t const &numberOfServos,
                            const uint8_t servoIds[],
                            const int positions[],
                            const int speeds[]);
    
    /// @brief Set the reference position for a servo.
    /// @param[in] servoId ID of the servo
    /// @param[in] position Reference absolute position in radians
    void setReferencePosition(uint8_t const &servoId, double const &position);

    /// @brief Set the reference velocity for a servo.
    /// @param[in] servoId ID of the servo
    /// @param[in] velocity Reference velocity in rad/s
    void setReferenceVelocity(uint8_t const &servoId, double const &velocity);

    /// @brief Set the reference acceleration for a servo.
    /// @param[in] servoId ID of the servo
    /// @param[in] acceleration Reference velocity in rad/s^2
    void setReferenceAcceleration(uint8_t const &servoId, double const &acceleration);

    std::vector<double> getCurrentPositions();

    std::vector<double> getCurrentVelocities();

    std::vector<double> getCurrentTemperatures();
    
    std::vector<double> getCurrentCurrents();

    std::vector<double> getCurrentPWMs();

    // Operating modes
    DriverMode getOperatingMode(uint8_t const &servoId);

    void setOperatingMode(uint8_t const &servoId, DriverMode const &mode);

    std::vector<DriverMode> getOperatingModes();

    void setOperatingModes(std::vector<DriverMode> const &modes);

    // Gear ratios
    double getGearRatio(uint8_t const &servoId);

    void setGearRatio(uint8_t const &servoId, double const &ratio);

    std::vector<double> getGearRatios();

    void setGearRatios(std::vector<double> const &ratios);
    
    // Max speeds
    double getMaxSpeed(uint8_t const &servoId);

    void setMaxSpeed(uint8_t const &servoId, double const &speed);

    std::vector<double> getMaxSpeeds();

    void setMaxSpeeds(std::vector<double> const &speeds);

    /// @brief Get the reference position for a servo.
    /// @param[in] servoId ID of the servo
    /// @return Absolute home position in radians
    double getHomePosition(uint8_t const &servoId);

    /// @brief Set the current position as servo home position. Adjust current positions and reference positions 
    ///         to account for new home.
    /// @param[in] servoId ID of the servo
    void resetHomePosition(uint8_t const &servoId);

    /// @brief Get the home positions for all servos.
    /// @return Vector of home positions in radians.
    std::vector<int16_t> getHomePositions();

    /// @brief Set the current positions for all servos as their home positions. Adjust current positions and reference positions
    ///         to account for new home.
    void setHomePositions();

    void setHomePosition(uint8_t const &servoId, int16_t ticks);

    int getVelocityDirection(uint8_t const &servoId);

    void setVelocityDirection(uint8_t const &servoId, int const &direction);

    std::vector<int> getVelocityDirections();

    void setVelocityDirections(std::vector<int> const &directions);

private:
    /// \brief Send a message to the servos.
    /// \param[in] servoId ID of the servo
    /// \param[in] commandID Command id
    /// \param[in] paramLength length of the parameters
    /// \param[in] parameters parameters
    /// \return Result of write.
    int sendMessage(uint8_t const &servoId,
                    uint8_t const &commandID,
                    uint8_t const &paramLength,
                    uint8_t *parameters);

    /// \brief Recieve a message from a given servo.
    /// \param[in] servoId ID of the servo
    /// \param[in] readLength Message length
    /// \param[in] paramLength length of the parameters
    /// \param[in] outputBuffer Buffer where the data is placed.
    /// \return 0 on success
    ///         -1 if read failed due to timeout
    ///         -2 if invalid message (no 0XFF, wrong servo id)
    ///         -3 if invalid checksum
    int receiveMessage(uint8_t const &servoId,
                       uint8_t const &readLength,
                       uint8_t *outputBuffer);
    
    size_t read_bytes(std::vector<char>& buffer, std::size_t bytes_to_read);

    /// \brief Write to a sequence of consecutive registers
    /// \param[in] servoId ID of the servo
    /// \param[in] startRegister First register
    /// \param[in] writeLength Number of registers to write
    /// \param[in] parameters Value of the registers
    /// \param[in] asynchronous If set, write is asynchronous (ACTION must be send to activate)
    /// \return True if write was successful
    bool writeRegisters(uint8_t const &servoId,
                        uint8_t const &startRegister,
                        uint8_t const &writeLength,
                        uint8_t const *parameters,
                        bool const &asynchronous = false);

    /// \brief Read a sequence of consecutive registers.
    /// \param[in] servoId ID of the servo
    /// \param[in] startRegister First register
    /// \param[in] readLength Number of registers to write
    /// \param[out] outputBuffer Buffer where to read the data (must have been allocated by the user)
    /// \return 0 on success, -1 if write failed, -2 if read failed, -3 if checksum verification failed
    int readRegisters(uint8_t const &servoId,
                      uint8_t const &startRegister,
                      uint8_t const &readLength,
                      uint8_t *outputBuffer);

    /// @brief Send two uint8_ts and update checksum
    /// @param[in] convertedValue Converted int value
    /// @param[out] checksum Update the checksum
    void sendAndUpdateChecksum(uint8_t convertedValue[], uint8_t &checksum);

    /// @brief Convert int to pair of uint8_ts
    /// @param[in] value
    /// @param[out] result
    void convertIntTouint8_ts(uint8_t const& servoId, int const &value, uint8_t result[2]);

    /// \brief Determine servo type (STS or SCS, they don't use exactly the same protocol)
    void determineServoType(uint8_t const& servoId);
    
    /// @brief Write a command to the serial port
    /// @param[in] cmd Command to write
    /// @return Number of uint8_ts written
    int writeCommand(const uint8_t *cmd, int cmd_length);
    
    /// @brief Wrap angle to 2pi
    /// @param[in] angle_rad Angle in radians
    /// @return Wrapped angle in radians
    double wrap_to_2pi(double angle_rad);

    /// @brief Wrap angle to -pi to pi
    /// @param[in] angle_rad Angle in radians
    /// @return Wrapped angle in radians
    double wrap_to_pi(double angle_rad);

    boost::asio::io_context* io_context_;
    boost::asio::serial_port* serial_;

    std::unique_ptr<BoostTimer> timer_;
<<<<<<< HEAD
=======
    
    // Servo data
    std::vector<uint8_t> servoIds_; // IDs of servos to control
    std::unordered_map<int, size_t> idToIndex_; // Map of servo IDs to index in servoIds_
    std::vector<double> gearRatios_;
    std::vector<uint16_t> previousHornPositions_;
    std::vector<int> fullRotations_;

    // Use pointers because vectors cannot be made atomic
    std::vector<std::atomic<double>> referencePositions_;
    std::vector<std::atomic<double>> referenceVelocities_;
    std::vector<std::atomic<double>> referenceAccelerations_;
    std::vector<double> currentPositions_;
    std::vector<double> currentVelocities_;
    std::vector<double> currentTemperatures_;
    std::vector<double> currentCurrents_;
    std::vector<double> currentPWMs_;
    std::vector<int16_t> homePositions_; // In ticks at horn

    // Servo settings
    std::vector<DriverMode> operatingModes_;
    std::vector<double> maxSpeeds_;
    std::vector<int> directions_;
>>>>>>> 3a1c9b0a

    // Map of servo IDs to index in servoIds_
    std::unordered_map<int, size_t> idToIndex_; 

    std::vector<ServoData> servoData_;
    DriverSettings settings_;

    std::shared_ptr<ServoSerialLogger> logger_;
};

#endif<|MERGE_RESOLUTION|>--- conflicted
+++ resolved
@@ -516,32 +516,6 @@
     boost::asio::serial_port* serial_;
 
     std::unique_ptr<BoostTimer> timer_;
-<<<<<<< HEAD
-=======
-    
-    // Servo data
-    std::vector<uint8_t> servoIds_; // IDs of servos to control
-    std::unordered_map<int, size_t> idToIndex_; // Map of servo IDs to index in servoIds_
-    std::vector<double> gearRatios_;
-    std::vector<uint16_t> previousHornPositions_;
-    std::vector<int> fullRotations_;
-
-    // Use pointers because vectors cannot be made atomic
-    std::vector<std::atomic<double>> referencePositions_;
-    std::vector<std::atomic<double>> referenceVelocities_;
-    std::vector<std::atomic<double>> referenceAccelerations_;
-    std::vector<double> currentPositions_;
-    std::vector<double> currentVelocities_;
-    std::vector<double> currentTemperatures_;
-    std::vector<double> currentCurrents_;
-    std::vector<double> currentPWMs_;
-    std::vector<int16_t> homePositions_; // In ticks at horn
-
-    // Servo settings
-    std::vector<DriverMode> operatingModes_;
-    std::vector<double> maxSpeeds_;
-    std::vector<int> directions_;
->>>>>>> 3a1c9b0a
 
     // Map of servo IDs to index in servoIds_
     std::unordered_map<int, size_t> idToIndex_; 
